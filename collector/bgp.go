package collector

import (
	"encoding/json"
	"fmt"
	"log/slog"
	"strconv"
	"strings"
	"sync"

	"github.com/alecthomas/kingpin/v2"
	"github.com/prometheus/client_golang/prometheus"
)

var (
	bgpSubsystem = "bgp"

<<<<<<< HEAD
	bgpPeerTypes          = kingpin.Flag("collector.bgp.peer-types", "Enable the frr_bgp_peer_types_up metric (default: disabled).").Default("False").Bool()
	frrBGPDescKey         = kingpin.Flag("collector.bgp.peer-types.keys", "Select the keys from the JSON formatted BGP peer description of which the values will be used with the frr_bgp_peer_types_up metric. Supports multiple values (default: type).").Default("type").Strings()
	bgpPeerDescs          = kingpin.Flag("collector.bgp.peer-descriptions", "Add the value of the desc key from the JSON formatted BGP peer description as a label to peer metrics. (default: disabled).").Default("False").Bool()
	bgpPeerGroups         = kingpin.Flag("collector.bgp.peer-groups", "Add the value of the group key from the JSON formatted BGP peer description as a label to peer metrics. (default: disabled).").Default("False").Bool()
	bgpPeerHostnames      = kingpin.Flag("collector.bgp.peer-hostnames", "Add the value of the hostname key from the JSON formatted BGP peer description as a label to peer metrics. (default: disabled).").Default("False").Bool()
	bgpPeerDescsText      = kingpin.Flag("collector.bgp.peer-descriptions.plain-text", "Use the full text field of the BGP peer description instead of the value of the JSON formatted desc key (default: disabled).").Default("False").Bool()
	bgpAdvertisedPrefixes = kingpin.Flag("collector.bgp.advertised-prefixes", "Enables the frr_exporter_bgp_prefixes_advertised_count_total metric which exports the number of advertised prefixes to a BGP peer. This is an option for older versions of FRR that don't have PfxSent field (default: disabled).").Default("False").Bool()
=======
	bgpPeerTypes                = kingpin.Flag("collector.bgp.peer-types", "Enable the frr_bgp_peer_types_up metric (default: disabled).").Default("False").Bool()
	frrBGPDescKey               = kingpin.Flag("collector.bgp.peer-types.keys", "Select the keys from the JSON formatted BGP peer description of which the values will be used with the frr_bgp_peer_types_up metric. Supports multiple values (default: type).").Default("type").Strings()
	bgpPeerDescs                = kingpin.Flag("collector.bgp.peer-descriptions", "Add the value of the desc key from the JSON formatted BGP peer description as a label to peer metrics. (default: disabled).").Default("False").Bool()
	bgpPeerHostnames            = kingpin.Flag("collector.bgp.peer-hostnames", "Add the value of the hostname key from the JSON formatted BGP peer description as a label to peer metrics. (default: disabled).").Default("False").Bool()
	bgpPeerDescsText            = kingpin.Flag("collector.bgp.peer-descriptions.plain-text", "Use the full text field of the BGP peer description instead of the value of the JSON formatted desc key (default: disabled).").Default("False").Bool()
	bgpAdvertisedPrefixes       = kingpin.Flag("collector.bgp.advertised-prefixes", "Enables the frr_exporter_bgp_prefixes_advertised_count_total metric which exports the number of advertised prefixes to a BGP peer. This is an option for older versions of FRR that don't have PfxSent field (default: disabled).").Default("False").Bool()
	bgpAcceptedFilteredPrefixes = kingpin.Flag("collector.bgp.accepted-filtered-prefixes", "Enable retrieval of accepted and filtered BGP prefix counts (default: disabled).").Default("False").Bool()
>>>>>>> 4c5411b8
)

func init() {
	registerCollector(bgpSubsystem, enabledByDefault, NewBGPCollector)
	registerCollector(bgpSubsystem+"6", disabledByDefault, NewBGP6Collector)
	registerCollector(bgpSubsystem+"l2vpn", disabledByDefault, NewBGPL2VPNCollector)
}

type bgpCollector struct {
	logger       *slog.Logger
	descriptions map[string]*prometheus.Desc
	afi          string
}

// NewBGPCollector collects BGP metrics, implemented as per the Collector interface.
func NewBGPCollector(logger *slog.Logger) (Collector, error) {
	return &bgpCollector{logger: logger, descriptions: getBGPDesc(), afi: "ipv4"}, nil
}

func getBGPDesc() map[string]*prometheus.Desc {
	bgpLabels := []string{"vrf", "afi", "safi", "local_as"}
	bgpPeerTypeLabels := []string{"type", "afi", "safi"}
	bgpPeerLabels := append(bgpLabels, "peer", "peer_as")

	if *bgpPeerDescs {
		bgpPeerLabels = append(bgpPeerLabels, "peer_desc")
	}

	if *bgpPeerHostnames {
		bgpPeerLabels = append(bgpPeerLabels, "peer_hostname")
	}

	if *bgpPeerGroups {
		bgpPeerLabels = append(bgpPeerLabels, "peer_group")
	}

	return map[string]*prometheus.Desc{
		"ribCount":              colPromDesc(bgpSubsystem, "rib_count_total", "Number of routes in the RIB.", bgpLabels),
		"ribMemory":             colPromDesc(bgpSubsystem, "rib_memory_bytes", "Memory consumbed by the RIB.", bgpLabels),
		"peerCount":             colPromDesc(bgpSubsystem, "peers_count_total", "Number peers configured.", bgpLabels),
		"peerMemory":            colPromDesc(bgpSubsystem, "peers_memory_bytes", "Memory consumed by peers.", bgpLabels),
		"peerGroupCount":        colPromDesc(bgpSubsystem, "peer_groups_count_total", "Number of peer groups configured.", bgpLabels),
		"peerGroupMemory":       colPromDesc(bgpSubsystem, "peer_groups_memory_bytes", "Memory consumed by peer groups.", bgpLabels),
		"msgRcvd":               colPromDesc(bgpSubsystem, "peer_message_received_total", "Number of received messages.", bgpPeerLabels),
		"msgSent":               colPromDesc(bgpSubsystem, "peer_message_sent_total", "Number of sent messages.", bgpPeerLabels),
		"prefixReceivedCount":   colPromDesc(bgpSubsystem, "peer_prefixes_received_count_total", "Number of prefixes received.", bgpPeerLabels),
		"prefixAdvertisedCount": colPromDesc(bgpSubsystem, "peer_prefixes_advertised_count_total", "Number of prefixes advertised.", bgpPeerLabels),
		"prefixAcceptedCount":   colPromDesc(bgpSubsystem, "peer_prefixes_accepted_count_total", "Number of prefixes accepted.", bgpPeerLabels),
		"prefixFilteredCount":   colPromDesc(bgpSubsystem, "peer_prefixes_filtered_count_total", "Number of prefixes filtered.", bgpPeerLabels),
		"state":                 colPromDesc(bgpSubsystem, "peer_state", "State of the peer (2 = Administratively Down, 1 = Established, 0 = Down).", bgpPeerLabels),
		"UptimeSec":             colPromDesc(bgpSubsystem, "peer_uptime_seconds", "How long has the peer been up.", bgpPeerLabels),
		"peerTypesUp":           colPromDesc(bgpSubsystem, "peer_types_up", "Total Number of Peer Types that are Up.", bgpPeerTypeLabels),
	}
}

// Update implemented as per the Collector interface.
func (c *bgpCollector) Update(ch chan<- prometheus.Metric) error {
	return collectBGP(ch, c.afi, c.logger, c.descriptions)
}

// NewBGP6Collector collects BGPv6 metrics, implemented as per the Collector interface.
func NewBGP6Collector(logger *slog.Logger) (Collector, error) {
	return &bgpCollector{logger: logger, descriptions: getBGPDesc(), afi: "ipv6"}, nil
}

type bgpL2VPNCollector struct {
	logger       *slog.Logger
	descriptions map[string]*prometheus.Desc
}

// NewBGPL2VPNCollector collects BGP L2VPN metrics, implemented as per the Collector interface.
func NewBGPL2VPNCollector(logger *slog.Logger) (Collector, error) {
	return &bgpL2VPNCollector{logger: logger, descriptions: getBGPL2VPNDesc()}, nil
}

func getBGPL2VPNDesc() map[string]*prometheus.Desc {
	bgpDesc := getBGPDesc()
	labels := []string{"vni", "type", "vxlanIf", "tenantVrf"}
	metricPrefix := "bgp_l2vpn_evpn"

	bgpDesc["numMacs"] = colPromDesc(metricPrefix, "mac_count_total", "Number of known MAC addresses", labels)
	bgpDesc["numArpNd"] = colPromDesc(metricPrefix, "arp_nd_count_total", "Number of ARP / ND entries", labels)
	bgpDesc["numRemoteVteps"] = colPromDesc(metricPrefix, "remote_vtep_count_total", "Number of known remote VTEPs. A value of -1 indicates a non-integer output from FRR, such as n/a.", labels)

	return bgpDesc
}

// Update implemented as per the Collector interface.
func (c *bgpL2VPNCollector) Update(ch chan<- prometheus.Metric) error {
	if err := collectBGP(ch, "l2vpn", c.logger, c.descriptions); err != nil {
		return err
	}
	cmd := "show evpn vni json"
	jsonBGPL2vpnEvpnSum, err := executeZebraCommand(cmd)
	if err != nil {
		return err
	}
	if len(jsonBGPL2vpnEvpnSum) == 0 {
		return nil
	}
	if err := processBgpL2vpnEvpnSummary(ch, jsonBGPL2vpnEvpnSum, c.descriptions); err != nil {
		return cmdOutputProcessError(cmd, string(jsonBGPL2vpnEvpnSum), err)
	}
	return nil
}

type vxLanStats struct {
	Vni            uint32
	VxlanType      string `json:"type"`
	VxlanIf        string
	NumMacs        uint32
	NumArpNd       uint32
	NumRemoteVteps interface{} // it's possible for the numRemoteVteps field to contain non-int values such as "n\/a"
	TenantVrf      string
}

func processBgpL2vpnEvpnSummary(ch chan<- prometheus.Metric, jsonBGPL2vpnEvpnSum []byte, bgpL2vpnDesc map[string]*prometheus.Desc) error {
	var jsonMap map[string]vxLanStats
	if err := json.Unmarshal(jsonBGPL2vpnEvpnSum, &jsonMap); err != nil {
		return err
	}

	for _, vxLanStat := range jsonMap {
		bgpL2vpnLabels := []string{strconv.FormatUint(uint64(vxLanStat.Vni), 10), vxLanStat.VxlanType, vxLanStat.VxlanIf, vxLanStat.TenantVrf}
		newGauge(ch, bgpL2vpnDesc["numMacs"], float64(vxLanStat.NumMacs), bgpL2vpnLabels...)
		newGauge(ch, bgpL2vpnDesc["numArpNd"], float64(vxLanStat.NumArpNd), bgpL2vpnLabels...)
		remoteVteps, ok := vxLanStat.NumRemoteVteps.(float64)
		if !ok {
			remoteVteps = -1
		}
		newGauge(ch, bgpL2vpnDesc["numRemoteVteps"], remoteVteps, bgpL2vpnLabels...)

	}
	return nil
}

func collectBGP(ch chan<- prometheus.Metric, AFI string, logger *slog.Logger, desc map[string]*prometheus.Desc) error {
	SAFI := ""

	if (AFI == "ipv4") || (AFI == "ipv6") {
		SAFI = ""
	} else if AFI == "l2vpn" {
		SAFI = "evpn"
	}
	cmd := fmt.Sprintf("show bgp vrf all %s %s summary json", AFI, SAFI)
	jsonBGPSum, err := executeBGPCommand(cmd)
	if err != nil {
		return err
	}
	if err := processBGPSummary(ch, jsonBGPSum, AFI, SAFI, logger, desc); err != nil {
		return cmdOutputProcessError(cmd, string(jsonBGPSum), err)
	}
	return nil
}

func processBGPSummary(ch chan<- prometheus.Metric, jsonBGPSum []byte, AFI string, SAFI string, logger *slog.Logger, bgpDesc map[string]*prometheus.Desc) error {
	var jsonMap map[string]map[string]bgpProcess

	// if we've specified SAFI in the command, we won't have the SAFI layer of array to loop through
	// so we simulate it here, rather than using a conditional and writing almost the same code twice
	if AFI == "l2vpn" && SAFI == "evpn" {
		// since we need to massage the format a bit, unmarshall into a temp variable
		var tempJSONMap map[string]bgpProcess
		if err := json.Unmarshal(jsonBGPSum, &tempJSONMap); err != nil {
			return err
		}
		jsonMap = map[string]map[string]bgpProcess{}
		for vrfName, vrfData := range tempJSONMap {
			jsonMap[vrfName] = map[string]bgpProcess{"xxxxevpn": vrfData}
		}
	} else {
		// we have the format we expect, unmarshall directly into jsonMap
		if err := json.Unmarshal(jsonBGPSum, &jsonMap); err != nil {
			return err
		}
	}

	var peerDesc map[string]bgpVRF
	var err error
	if *bgpPeerTypes || *bgpPeerDescs || *bgpPeerGroups {
		peerDesc, err = getBGPPeerDesc()
		if err != nil {
			return err
		}
	}

	peerTypes := make(map[string]map[string]float64)
	wg := &sync.WaitGroup{}
	for vrfName, vrfData := range jsonMap {
		for safiName, safiData := range vrfData {
			// The labels are "vrf", "afi",  "safi", "local_as"
			localAs := strconv.FormatUint(uint64(safiData.AS), 10)
			procLabels := []string{strings.ToLower(vrfName), strings.ToLower(AFI), strings.ToLower(safiName[4:]), localAs}
			// No point collecting metrics if no peers configured.
			if safiData.PeerCount != 0 {
				newGauge(ch, bgpDesc["ribCount"], float64(safiData.RIBCount), procLabels...)
				newGauge(ch, bgpDesc["ribMemory"], float64(safiData.RIBMemory), procLabels...)
				newGauge(ch, bgpDesc["peerCount"], float64(safiData.PeerCount), procLabels...)
				newGauge(ch, bgpDesc["peerMemory"], float64(safiData.PeerMemory), procLabels...)
				newGauge(ch, bgpDesc["peerGroupCount"], float64(safiData.PeerGroupCount), procLabels...)
				newGauge(ch, bgpDesc["peerGroupMemory"], float64(safiData.PeerGroupMemory), procLabels...)

				for peerIP, peerData := range safiData.Peers {
					// The labels are "vrf", "afi", "safi", "local_as", "peer", "remote_as"
					peerLabels := []string{strings.ToLower(vrfName), strings.ToLower(AFI), strings.ToLower(safiName[4:]), localAs, peerIP, strconv.FormatUint(uint64(peerData.RemoteAs), 10)}

					if *bgpPeerDescs {
						d := peerDesc[vrfName].BGPNeighbors[peerIP].Desc
						if *bgpPeerDescsText {
							// The labels are "vrf", "afi", "safi", "local_as", "peer", "remote_as", "peer_desc"
							peerLabels = append(peerLabels, d)
						} else {
							// Assume the FRR BGP neighbor description is JSON formatted, and the description is in the "desc" field.
							jsonDesc := struct{ Desc string }{}
							if err := json.Unmarshal([]byte(d), &jsonDesc); err != nil {
								// Don't return an error as unmarshalling is best effort.
								logger.Error("cannot unmarshal bgp description", "description", peerDesc[vrfName].BGPNeighbors[peerIP].Desc, "err", err)
							}
							// The labels are "vrf", "afi", "safi", "local_as", "peer", "remote_as", "peer_desc"
							peerLabels = append(peerLabels, jsonDesc.Desc)
						}
					}

					if *bgpPeerHostnames {
						peerLabels = append(peerLabels, peerData.Hostname)
					}

					if *bgpPeerGroups {
						peerLabels = append(peerLabels, peerDesc[vrfName].BGPNeighbors[peerIP].PeerGroup)
					}

					// In earlier versions of FRR did not expose a summary of advertised prefixes for all peers, but in later versions it can get with PfxSnt field.
					if peerData.PfxSnt != nil {
						newGauge(ch, bgpDesc["prefixAdvertisedCount"], float64(*peerData.PfxSnt), peerLabels...)
					} else if *bgpAdvertisedPrefixes {
						wg.Add(1)
						go getPeerAdvertisedPrefixes(ch, wg, AFI, safiName[4:], vrfName, peerIP, logger, bgpDesc, peerLabels...)
					}

					newCounter(ch, bgpDesc["msgRcvd"], float64(peerData.MsgRcvd), peerLabels...)
					newCounter(ch, bgpDesc["msgSent"], float64(peerData.MsgSent), peerLabels...)
					newGauge(ch, bgpDesc["UptimeSec"], float64(peerData.PeerUptimeMsec)*0.001, peerLabels...)

					// In earlier versions of FRR, the prefixReceivedCount JSON element is used for the number of received prefixes, but in later versions it was changed to PfxRcd.
					prefixReceived := 0.0
					if peerData.PrefixReceivedCount != 0 {
						prefixReceived = float64(peerData.PrefixReceivedCount)
					} else if peerData.PfxRcd != 0 {
						prefixReceived = float64(peerData.PfxRcd)
					}
					newGauge(ch, bgpDesc["prefixReceivedCount"], prefixReceived, peerLabels...)

					if *bgpAcceptedFilteredPrefixes {
						wg.Add(1)
						go getPeerAcceptedFilteredRoutes(ch, wg, AFI, safiName[4:], vrfName, peerIP, prefixReceived, logger, bgpDesc, peerLabels...)
					}

					var peerDescTypes map[string]string
					if *bgpPeerTypes {
						if err := json.Unmarshal([]byte(peerDesc[vrfName].BGPNeighbors[peerIP].Desc), &peerDescTypes); err != nil {
							// Don't return an error as unmarshalling is best effort.
							logger.Error("cannot unmarshal bgp description", "description", peerDesc[vrfName].BGPNeighbors[peerIP].Desc, "err", err)
						}

						// add key for this SAFI if it doesn't exist
						if _, exist := peerTypes[strings.ToLower(safiName[4:])]; !exist {
							peerTypes[strings.ToLower(safiName[4:])] = make(map[string]float64)
						}

						for _, descKey := range *frrBGPDescKey {
							if peerDescTypes[descKey] != "" {
								if _, exist := peerTypes[strings.ToLower(safiName[4:])][strings.TrimSpace(peerDescTypes[descKey])]; !exist {
									peerTypes[strings.ToLower(safiName[4:])][strings.TrimSpace(peerDescTypes[descKey])] = 0
								}
							}
						}
					}
					peerState := 0.0
					switch peerDataState := strings.ToLower(peerData.State); peerDataState {
					case "established":
						peerState = 1
						if *bgpPeerTypes {
							for _, descKey := range *frrBGPDescKey {
								if peerDescTypes[descKey] != "" {
									peerTypes[strings.ToLower(safiName[4:])][strings.TrimSpace(peerDescTypes[descKey])]++
								}
							}
						}
					case "idle (admin)":
						peerState = 2
					}
					newGauge(ch, bgpDesc["state"], peerState, peerLabels...)

				}
			}
		}
	}

	wg.Wait()

	for peerSafi, peerTypesPerSafi := range peerTypes {
		for peerType, count := range peerTypesPerSafi {
			peerTypeLabels := []string{peerType, strings.ToLower(AFI), peerSafi}
			newGauge(ch, bgpDesc["peerTypesUp"], count, peerTypeLabels...)
		}
	}
	return nil
}

func getPeerAdvertisedPrefixes(ch chan<- prometheus.Metric, wg *sync.WaitGroup, AFI string, SAFI string, vrfName string, neighbor string, logger *slog.Logger, bgpDesc map[string]*prometheus.Desc, peerLabels ...string) {
	defer wg.Done()

	var cmd string
	if strings.ToLower(vrfName) == "default" {
		cmd = fmt.Sprintf("show bgp  %s %s neighbors %s advertised-routes json", AFI, SAFI, neighbor)
	} else {
		cmd = fmt.Sprintf("show bgp vrf %s %s %s neighbors %s advertised-routes json", vrfName, AFI, SAFI, neighbor)
	}

	output, err := executeBGPCommand(cmd)
	if err != nil {
		logger.Error("get neighbor advertised prefixes failed", "afi", AFI, "safi", SAFI, "vrf", vrfName, "neighbor", neighbor, "err", err)
		return
	}

	var advertisedPrefixes bgpAdvertisedRoutes
	if err := json.Unmarshal(output, &advertisedPrefixes); err != nil {
		logger.Error("get neighbor advertised prefixes failed", "afi", AFI, "safi", SAFI, "vrf", vrfName, "neighbor", neighbor, "err", err)
		return
	}

	newGauge(ch, bgpDesc["prefixAdvertisedCount"], float64(advertisedPrefixes.TotalPrefixCounter), peerLabels...)
}

type bgpRoutes struct {
	// We care only about the routes
	Routes map[string][]json.RawMessage `json:"routes"`
}

func getPeerAcceptedFilteredRoutes(ch chan<- prometheus.Metric, wg *sync.WaitGroup, AFI string, SAFI string, vrfName string, neighbor string, prefixesReceived float64, logger *slog.Logger, bgpDesc map[string]*prometheus.Desc, peerLabels ...string) {
	defer wg.Done()

	var cmd string
	if strings.ToLower(vrfName) == "default" {
		cmd = fmt.Sprintf("show bgp  %s %s neighbors %s routes json", strings.ToLower(AFI), strings.ToLower(SAFI), neighbor)
	} else {
		cmd = fmt.Sprintf("show bgp vrf %s %s %s neighbors %s routes json", vrfName, strings.ToLower(AFI), strings.ToLower(SAFI), neighbor)
	}

	output, err := executeBGPCommand(cmd)
	if err != nil {
		logger.Error("get neighbor accepted filtered routes failed", "afi", AFI, "safi", SAFI, "vrf", vrfName, "neighbor", neighbor, "err", err)
		return
	}

	var routes bgpRoutes
	if err := json.Unmarshal(output, &routes); err != nil {
		logger.Error("get neighbor accepted filtered routes failed", "afi", AFI, "safi", SAFI, "vrf", vrfName, "neighbor", neighbor, "err", err)
		return
	}

	prefixesAccepted := float64(len(routes.Routes))

	newGauge(ch, bgpDesc["prefixAcceptedCount"], prefixesAccepted, peerLabels...)
	newGauge(ch, bgpDesc["prefixFilteredCount"], prefixesReceived-prefixesAccepted, peerLabels...)
}

type bgpProcess struct {
	RouterID        string
	AS              uint32
	RIBCount        uint32
	RIBMemory       uint32
	PeerCount       uint32
	PeerMemory      uint32
	PeerGroupCount  uint32
	PeerGroupMemory uint32
	Peers           map[string]*bgpPeerSession
}

type bgpPeerSession struct {
	State               string
	RemoteAs            uint32
	MsgRcvd             uint32
	MsgSent             uint32
	PeerUptimeMsec      uint64
	PrefixReceivedCount uint32
	PfxRcd              uint32
	PfxSnt              *uint32
	Hostname            string
}
type bgpAdvertisedRoutes struct {
	TotalPrefixCounter uint32 `json:"totalPrefixCounter"`
}

func getBGPPeerDesc() (map[string]bgpVRF, error) {
	output, err := executeBGPCommand("show bgp vrf all neighbors json")
	if err != nil {
		return nil, err
	}
	return processBGPPeerDesc(output)
}

func processBGPPeerDesc(output []byte) (map[string]bgpVRF, error) {
	vrfMap := make(map[string]bgpVRF)
	if err := json.Unmarshal([]byte(output), &vrfMap); err != nil {
		return nil, err
	}
	return vrfMap, nil
}

func (vrf *bgpVRF) UnmarshalJSON(data []byte) error {
	var raw map[string]*json.RawMessage

	if err := json.Unmarshal(data, &raw); err != nil {
		return err
	}

	vrf.BGPNeighbors = make(map[string]bgpNeighbor)

	for k, v := range raw {
		switch k {
		case "vrfId":
			if err := json.Unmarshal(*v, &vrf.ID); err != nil {
				return err
			}
		case "vrfName":
			// This is somewhat redundant, since the VRF name is a top-level key in the source JSON.
			if err := json.Unmarshal(*v, &vrf.Name); err != nil {
				return err
			}
		default:
			var neighbor bgpNeighbor
			if err := json.Unmarshal(*v, &neighbor); err != nil {
				return err
			}

			vrf.BGPNeighbors[k] = neighbor
		}
	}
	return nil
}

type bgpVRF struct {
	ID           int                    `json:"vrfId"`
	Name         string                 `json:"vrfName"`
	BGPNeighbors map[string]bgpNeighbor `json:"-"`
}

type bgpNeighbor struct {
	Desc      string `json:"nbrDesc"`
	PeerGroup string `json:"peerGroup"`
}<|MERGE_RESOLUTION|>--- conflicted
+++ resolved
@@ -15,23 +15,14 @@
 var (
 	bgpSubsystem = "bgp"
 
-<<<<<<< HEAD
-	bgpPeerTypes          = kingpin.Flag("collector.bgp.peer-types", "Enable the frr_bgp_peer_types_up metric (default: disabled).").Default("False").Bool()
-	frrBGPDescKey         = kingpin.Flag("collector.bgp.peer-types.keys", "Select the keys from the JSON formatted BGP peer description of which the values will be used with the frr_bgp_peer_types_up metric. Supports multiple values (default: type).").Default("type").Strings()
-	bgpPeerDescs          = kingpin.Flag("collector.bgp.peer-descriptions", "Add the value of the desc key from the JSON formatted BGP peer description as a label to peer metrics. (default: disabled).").Default("False").Bool()
-	bgpPeerGroups         = kingpin.Flag("collector.bgp.peer-groups", "Add the value of the group key from the JSON formatted BGP peer description as a label to peer metrics. (default: disabled).").Default("False").Bool()
-	bgpPeerHostnames      = kingpin.Flag("collector.bgp.peer-hostnames", "Add the value of the hostname key from the JSON formatted BGP peer description as a label to peer metrics. (default: disabled).").Default("False").Bool()
-	bgpPeerDescsText      = kingpin.Flag("collector.bgp.peer-descriptions.plain-text", "Use the full text field of the BGP peer description instead of the value of the JSON formatted desc key (default: disabled).").Default("False").Bool()
-	bgpAdvertisedPrefixes = kingpin.Flag("collector.bgp.advertised-prefixes", "Enables the frr_exporter_bgp_prefixes_advertised_count_total metric which exports the number of advertised prefixes to a BGP peer. This is an option for older versions of FRR that don't have PfxSent field (default: disabled).").Default("False").Bool()
-=======
 	bgpPeerTypes                = kingpin.Flag("collector.bgp.peer-types", "Enable the frr_bgp_peer_types_up metric (default: disabled).").Default("False").Bool()
 	frrBGPDescKey               = kingpin.Flag("collector.bgp.peer-types.keys", "Select the keys from the JSON formatted BGP peer description of which the values will be used with the frr_bgp_peer_types_up metric. Supports multiple values (default: type).").Default("type").Strings()
 	bgpPeerDescs                = kingpin.Flag("collector.bgp.peer-descriptions", "Add the value of the desc key from the JSON formatted BGP peer description as a label to peer metrics. (default: disabled).").Default("False").Bool()
-	bgpPeerHostnames            = kingpin.Flag("collector.bgp.peer-hostnames", "Add the value of the hostname key from the JSON formatted BGP peer description as a label to peer metrics. (default: disabled).").Default("False").Bool()
+	bgpPeerGroups               = kingpin.Flag("collector.bgp.peer-groups", "Adds the peer's peer group name as a label. (default: disabled).").Default("False").Bool()
+  bgpPeerHostnames            = kingpin.Flag("collector.bgp.peer-hostnames", "Adds the peer's hostname as a label. (default: disabled).").Default("False").Bool()
 	bgpPeerDescsText            = kingpin.Flag("collector.bgp.peer-descriptions.plain-text", "Use the full text field of the BGP peer description instead of the value of the JSON formatted desc key (default: disabled).").Default("False").Bool()
 	bgpAdvertisedPrefixes       = kingpin.Flag("collector.bgp.advertised-prefixes", "Enables the frr_exporter_bgp_prefixes_advertised_count_total metric which exports the number of advertised prefixes to a BGP peer. This is an option for older versions of FRR that don't have PfxSent field (default: disabled).").Default("False").Bool()
 	bgpAcceptedFilteredPrefixes = kingpin.Flag("collector.bgp.accepted-filtered-prefixes", "Enable retrieval of accepted and filtered BGP prefix counts (default: disabled).").Default("False").Bool()
->>>>>>> 4c5411b8
 )
 
 func init() {
